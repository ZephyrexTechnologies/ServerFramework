<<<<<<< HEAD
name: Run and Compare Python Tests
=======
name: Compare Pytest Results
>>>>>>> 815e3249

on:
  workflow_call:
  pull_request:
    branches:
      - dev
<<<<<<< HEAD
jobs:
  lint:
    uses: ./.github/workflows/test-lint.yml

  test-pr-branch:
    needs: lint
=======

jobs:
  test-pr-branch:
>>>>>>> 815e3249
    runs-on: ubuntu-latest
    outputs:
      total: ${{ steps.extract-results.outputs.total }}
      passed: ${{ steps.extract-results.outputs.passed }}
      percentage: ${{ steps.extract-results.outputs.percentage }}
<<<<<<< HEAD
      collection_errors: ${{ steps.check-collection.outputs.has_collection_errors }}
      no_tests_found: ${{ steps.check-collection.outputs.no_tests_found }}
      has_errors: ${{ steps.check-collection.outputs.has_errors }}
      error_type: ${{ steps.check-collection.outputs.error_type }}
      error_details: ${{ steps.check-collection.outputs.error_details }}

    steps:
      - name: Checkout PR Branch
        uses: actions/checkout@v4.2.2

      - name: Set up Python
        uses: actions/setup-python@v5.3.0
=======

    steps:
      - name: Checkout PR Branch
        uses: actions/checkout@v3

      - name: Set up Python
        uses: actions/setup-python@v4
>>>>>>> 815e3249
        with:
          python-version: "3.10"

      - name: Install dependencies
        run: |
<<<<<<< HEAD
          set -x
          echo "::debug::Upgrading pip with verbose output"
          python -m pip install --upgrade pip -v
          echo "::debug::Installing pytest packages with verbose output"
          pip install -v pytest pytest-json-report pytest-asyncio
          echo "::debug::Checking for requirements.txt file"
          if [ -f requirements.txt ]; then 
            echo "::debug::Installing dependencies from requirements.txt with verbose output"
            pip install -v -r requirements.txt
          else 
            echo "::debug::No requirements.txt file found"
          fi

      - name: Check for test collection errors
        id: check-collection
        run: |
          set -x
          echo "::debug::Current working directory: $(pwd)"
          echo "::debug::Listing python files:"
          find . -name "*.py" | sort
          echo "::debug::Python version: $(python --version)"
          echo "::debug::Installed packages:"
          pip list

          echo "::debug::Running pytest in collection mode"
          python -m pytest --collect-only -v > collection_output.txt 2>&1 || true

          echo "::debug::Collection completed, checking output file"
          echo "::debug::Collection output file size: $(wc -l collection_output.txt)"
          echo "::debug::First 50 lines of collection output:"
          head -n 50 collection_output.txt

          # Set default values
          HAS_COLLECTION_ERRORS="false"
          NO_TESTS_FOUND="false"
          ERROR_TYPE="none"
          ERROR_DETAILS="none"

          echo "::debug::Checking for collection errors"
          if grep -q "ImportError\|ModuleNotFoundError\|SyntaxError\|ERROR collecting\|Interrupted:" collection_output.txt; then
            echo "::debug::Collection errors detected, extracting details"
            echo "::error::Test discovery errors detected - Python modules could not be imported correctly"
            
            # Attempt to identify specific error type
            if grep -q "ImportError" collection_output.txt; then
              ERROR_TYPE="ImportError"
            elif grep -q "ModuleNotFoundError" collection_output.txt; then
              ERROR_TYPE="ModuleNotFoundError"
            elif grep -q "SyntaxError" collection_output.txt; then
              ERROR_TYPE="SyntaxError"
            elif grep -q "ERROR collecting" collection_output.txt; then
              ERROR_TYPE="CollectionError"
            elif grep -q "Interrupted:" collection_output.txt; then
              ERROR_TYPE="Interrupted"
            else 
              ERROR_TYPE="UnknownError"
            fi
            
            echo "::debug::Error type identified: $ERROR_TYPE"
            echo "Discovery error type: $ERROR_TYPE"
            
            echo "::debug::Attempting to find specific error file"
            ERROR_FILE=$(grep -o "ERROR collecting.*\.py" collection_output.txt | grep -o "[a-zA-Z0-9_/]*\.py" || echo "Unknown file")
            echo "::debug::Error file identification result: $ERROR_FILE"
            
            if [[ "$ERROR_FILE" != "Unknown file" ]]; then
              echo "Error in file $ERROR_FILE"
              echo "::debug::Extracting detailed error information for $ERROR_FILE"
              grep -A 15 "$ERROR_FILE" collection_output.txt > error_details.txt
              ERROR_DETAILS=$(cat error_details.txt | tr '\n' ' ' | sed 's/"/\\"/g')
              echo "::debug::Error details extracted (truncated): ${ERROR_DETAILS:0:100}..."
            else
              # If we couldn't find a specific file, get general error info
              grep -A 15 "$ERROR_TYPE" collection_output.txt > error_details.txt
              ERROR_DETAILS=$(cat error_details.txt | tr '\n' ' ' | sed 's/"/\\"/g')
            fi
            
            echo "::error::Discovery error details: ${ERROR_DETAILS:0:200}..."
            echo "::debug::Setting has_collection_errors=true in GitHub output"
            HAS_COLLECTION_ERRORS="true"
          else
            echo "::debug::No collection errors detected, checking test count"
            echo "No discovery errors detected in PR branch"
            
            echo "::debug::Extracting test count from collection output"
            TEST_COUNT=$(grep -o "collected [0-9]* item" collection_output.txt | grep -o "[0-9]*" || echo "0")
            echo "::debug::Test count extraction result: $TEST_COUNT"
            
            if [[ "$TEST_COUNT" == "0" ]]; then
              echo "::warning::No tests were found in the PR branch"
              echo "::debug::Setting no_tests_found=true"
              NO_TESTS_FOUND="true"
              ERROR_TYPE="NoTestsFound"
              ERROR_DETAILS="No test files were discovered that match pytest's test discovery pattern"
            else  
              echo "Found $TEST_COUNT tests in PR branch"
            fi
          fi

          # Set all the outputs
          echo "has_collection_errors=$HAS_COLLECTION_ERRORS" >> $GITHUB_OUTPUT
          echo "no_tests_found=$NO_TESTS_FOUND" >> $GITHUB_OUTPUT
          echo "error_type=$ERROR_TYPE" >> $GITHUB_OUTPUT
          echo "error_details=$ERROR_DETAILS" >> $GITHUB_OUTPUT

          # For backward compatibility
          if [[ "$HAS_COLLECTION_ERRORS" == "true" || "$NO_TESTS_FOUND" == "true" ]]; then
            echo "has_errors=true" >> $GITHUB_OUTPUT
          else
            echo "has_errors=false" >> $GITHUB_OUTPUT
          fi

          echo "::debug::Full collection output for debugging:"
          cat collection_output.txt

      - name: Run tests on PR Branch
        if: steps.check-collection.outputs.has_collection_errors != 'true'
        run: |
          set -x
          echo "::debug::Current working directory for test run: $(pwd)"
          echo "::debug::Listing test files before running:"
          find . -name "test_*.py" -o -name "*_test.py" | sort

          echo "::debug::Running pytest with json report"
          echo "Running tests on PR branch..."
          python -m pytest -vv --json-report --json-report-file=pr_results.json || true

          echo "::debug::Test run completed, checking if json results file exists"
          if [ -f pr_results.json ]; then
            echo "::debug::JSON results file size: $(wc -c pr_results.json)"
            echo "::debug::JSON results file first 200 characters:"
            head -c 200 pr_results.json
            echo "Test results file successfully created for PR branch"
          else
            echo "::debug::WARNING: pr_results.json file was not created"
            echo "::error::Failed to create test results file for PR branch"
          fi
=======
          python -m pip install --upgrade pip
          pip install pytest pytest-json-report pytest-asyncio
          if [ -f requirements.txt ]; then pip install -r requirements.txt; fi

      - name: Run tests on PR Branch
        run: |
          python -m pytest -q --json-report --json-report-file=pr_results.json || true
>>>>>>> 815e3249

      - name: Extract test results
        id: extract-results
        run: |
<<<<<<< HEAD
          set -x
          echo "::debug::Current branch: $(git rev-parse --abbrev-ref HEAD)"
          echo "PR_BRANCH=$(git rev-parse --abbrev-ref HEAD)" >> $GITHUB_ENV
          echo "Processing test results for PR branch: $PR_BRANCH"

          echo "::debug::Running Python script to extract test results"
=======
          echo "PR_BRANCH=$(git rev-parse --abbrev-ref HEAD)" >> $GITHUB_ENV
>>>>>>> 815e3249
          python -c "
          import json
          import sys
          import os

<<<<<<< HEAD
          print('Debug: Starting test results extraction script for PR branch')

          # Default values in case file doesn't exist or is invalid
          pr_total = 0
          pr_passed = 0
          pr_percentage = 0

          try:
              print('Debug: Attempting to open pr_results.json')
              with open('pr_results.json') as f:
                  print('Debug: File opened successfully')
                  pr_results = json.load(f)
                  print(f'Debug: JSON loaded successfully, keys: {list(pr_results.keys())}')
                  print(f'Debug: Summary key structure: {pr_results[\"summary\"] if \"summary\" in pr_results else \"No summary key\"}')
              
              # Check for collection errors by looking at exitcode or error patterns
              if pr_results.get('exitcode', 0) > 1:
                  print('Debug: Detected non-zero exitcode, likely a collection error')
                  # Let's see if we can extract the error message
                  if 'collectors' in pr_results and pr_results['collectors']:
                      print(f'Debug: Collection errors found: {pr_results[\"collectors\"]}')
                  pr_total = 0  # Explicitly set to 0 - no tests run when collection fails
                  pr_passed = 0
              elif 'summary' in pr_results and isinstance(pr_results['summary'], dict):
                  # Normal case - extract data from summary
                  summary = pr_results['summary']
                  pr_total = summary.get('total', 0)
                  pr_passed = summary.get('passed', 0)
                  print(f'Debug: Results extracted from summary - Total: {pr_total}, Passed: {pr_passed}')
              else:
                  print('Debug: No valid summary structure found')
              
              # Calculate percentage safely
              pr_percentage = (pr_passed / pr_total * 100) if pr_total > 0 else 0
              print(f'Debug: Pass percentage calculated: {pr_percentage:.2f}%')
              
          except FileNotFoundError as e:
              print(f'Debug: File not found error: {e}')
          except KeyError as e:
              print(f'Debug: Missing key in results file: {e}')
              if 'pr_results' in locals():
                  print(f'Debug: Available keys: {list(pr_results.keys())}')
                  if 'summary' in pr_results:
                      print(f'Debug: Summary structure: {pr_results[\"summary\"]}')
          except Exception as e:
              print(f'Debug: Error processing results: {e}')
              import traceback
              print(f'Debug: Full exception: {traceback.format_exc()}')
=======
          with open('pr_results.json') as f:
              pr_results = json.load(f)

          pr_total = pr_results['summary']['total']
          pr_passed = pr_results['summary']['passed']
          pr_percentage = (pr_passed / pr_total * 100) if pr_total > 0 else 0
>>>>>>> 815e3249

          print(f'Total tests: {pr_total}')
          print(f'Passed tests: {pr_passed}')
          print(f'Pass percentage: {pr_percentage:.2f}%')

          # Set outputs for GitHub Actions
<<<<<<< HEAD
          print('Debug: Writing results to GITHUB_OUTPUT')
=======
>>>>>>> 815e3249
          with open(os.environ['GITHUB_OUTPUT'], 'a') as f:
              f.write(f'total={pr_total}\\n')
              f.write(f'passed={pr_passed}\\n')
              f.write(f'percentage={pr_percentage:.2f}\\n')
<<<<<<< HEAD

          print('Debug: Results extraction completed')
          "

          echo "::debug::GITHUB_OUTPUT file content:"
          cat $GITHUB_OUTPUT
          echo "PR branch test results processed: ${{ steps.extract-results.outputs.passed }}/${{ steps.extract-results.outputs.total }} tests passed (${{ steps.extract-results.outputs.percentage }}%)"

  test-main-branch:
    needs: lint
=======
          "

  test-main-branch:
>>>>>>> 815e3249
    runs-on: ubuntu-latest
    outputs:
      total: ${{ steps.extract-results.outputs.total }}
      passed: ${{ steps.extract-results.outputs.passed }}
      percentage: ${{ steps.extract-results.outputs.percentage }}
<<<<<<< HEAD
      collection_errors: ${{ steps.check-collection.outputs.has_collection_errors }}
      no_tests_found: ${{ steps.check-collection.outputs.no_tests_found }}
      has_errors: ${{ steps.check-collection.outputs.has_errors }}
      error_type: ${{ steps.check-collection.outputs.error_type }}
      error_details: ${{ steps.check-collection.outputs.error_details }}

    steps:
      - name: Checkout main branch
        uses: actions/checkout@v4.2.2
=======

    steps:
      - name: Checkout main branch
        uses: actions/checkout@v3
>>>>>>> 815e3249
        with:
          ref: main

      - name: Set up Python
<<<<<<< HEAD
        uses: actions/setup-python@v5.3.0
=======
        uses: actions/setup-python@v4
>>>>>>> 815e3249
        with:
          python-version: "3.10"

      - name: Install dependencies
        run: |
<<<<<<< HEAD
          set -x
          echo "::debug::Upgrading pip with verbose output"
          python -m pip install --upgrade pip -v
          echo "::debug::Installing pytest packages with verbose output"
          pip install -v pytest pytest-json-report pytest-asyncio
          echo "::debug::Checking for requirements.txt file"
          if [ -f requirements.txt ]; then 
            echo "::debug::Installing dependencies from requirements.txt with verbose output"
            pip install -v -r requirements.txt
          else 
            echo "::debug::No requirements.txt file found"
          fi

      - name: Check for test collection errors
        id: check-collection
        run: |
          set -x
          echo "::debug::Current working directory: $(pwd)"
          echo "::debug::Listing python files:"
          find . -name "*.py" | sort
          echo "::debug::Python version: $(python --version)"
          echo "::debug::Installed packages:"
          pip list

          echo "::debug::Running pytest in collection mode"
          python -m pytest --collect-only -v > collection_output.txt 2>&1 || true

          echo "::debug::Collection completed, checking output file"
          echo "::debug::Collection output file size: $(wc -l collection_output.txt)"
          echo "::debug::First 50 lines of collection output:"
          head -n 50 collection_output.txt

          # Set default values
          HAS_COLLECTION_ERRORS="false"
          NO_TESTS_FOUND="false"
          ERROR_TYPE="none"
          ERROR_DETAILS="none"

          echo "::debug::Checking for collection errors"
          if grep -q "ImportError\|ModuleNotFoundError\|SyntaxError\|ERROR collecting\|Interrupted:" collection_output.txt; then
            echo "::debug::Collection errors detected, extracting details"
            echo "::warning::Test discovery errors detected in main branch - Python modules could not be imported correctly"
            
            # Attempt to identify specific error type
            if grep -q "ImportError" collection_output.txt; then
              ERROR_TYPE="ImportError"
            elif grep -q "ModuleNotFoundError" collection_output.txt; then
              ERROR_TYPE="ModuleNotFoundError"
            elif grep -q "SyntaxError" collection_output.txt; then
              ERROR_TYPE="SyntaxError"
            elif grep -q "ERROR collecting" collection_output.txt; then
              ERROR_TYPE="CollectionError"
            elif grep -q "Interrupted:" collection_output.txt; then
              ERROR_TYPE="Interrupted"
            else 
              ERROR_TYPE="UnknownError"
            fi
            
            echo "::debug::Error type identified: $ERROR_TYPE"
            echo "Main branch discovery error type: $ERROR_TYPE"
            
            echo "::debug::Attempting to find specific error file"
            ERROR_FILE=$(grep -o "ERROR collecting.*\.py" collection_output.txt | grep -o "[a-zA-Z0-9_/]*\.py" || echo "Unknown file")
            echo "::debug::Error file identification result: $ERROR_FILE"
            
            if [[ "$ERROR_FILE" != "Unknown file" ]]; then
              echo "Error in file $ERROR_FILE"
              echo "::debug::Extracting detailed error information for $ERROR_FILE"
              grep -A 15 "$ERROR_FILE" collection_output.txt > error_details.txt
              ERROR_DETAILS=$(cat error_details.txt | tr '\n' ' ' | sed 's/"/\\"/g')
              echo "::debug::Error details extracted (truncated): ${ERROR_DETAILS:0:100}..."
            else
              # If we couldn't find a specific file, get general error info
              grep -A 15 "$ERROR_TYPE" collection_output.txt > error_details.txt
              ERROR_DETAILS=$(cat error_details.txt | tr '\n' ' ' | sed 's/"/\\"/g')
            fi
            
            echo "::warning::Main branch discovery error details: ${ERROR_DETAILS:0:200}..."
            echo "::debug::Setting has_collection_errors=true in GitHub output"
            HAS_COLLECTION_ERRORS="true"
          else
            echo "::debug::No collection errors detected, checking test count"
            echo "No discovery errors detected in main branch"
            
            echo "::debug::Extracting test count from collection output"
            TEST_COUNT=$(grep -o "collected [0-9]* item" collection_output.txt | grep -o "[0-9]*" || echo "0")
            echo "::debug::Test count extraction result: $TEST_COUNT"
            
            if [[ "$TEST_COUNT" == "0" ]]; then
              echo "::warning::No tests were found in the main branch"
              echo "::debug::Setting no_tests_found=true"
              NO_TESTS_FOUND="true"
              ERROR_TYPE="NoTestsFound"
              ERROR_DETAILS="No test files were discovered in main branch that match pytest's test discovery pattern"
            else  
              echo "Found $TEST_COUNT tests in main branch"
            fi
          fi

          # Set all the outputs
          echo "has_collection_errors=$HAS_COLLECTION_ERRORS" >> $GITHUB_OUTPUT
          echo "no_tests_found=$NO_TESTS_FOUND" >> $GITHUB_OUTPUT
          echo "error_type=$ERROR_TYPE" >> $GITHUB_OUTPUT
          echo "error_details=$ERROR_DETAILS" >> $GITHUB_OUTPUT

          # For backward compatibility
          if [[ "$HAS_COLLECTION_ERRORS" == "true" || "$NO_TESTS_FOUND" == "true" ]]; then
            echo "has_errors=true" >> $GITHUB_OUTPUT
          else
            echo "has_errors=false" >> $GITHUB_OUTPUT
          fi

          echo "::debug::Full collection output for debugging:"
          cat collection_output.txt

      - name: Run tests on main branch
        if: steps.check-collection.outputs.has_collection_errors != 'true'
        run: |
          set -x
          echo "::debug::Current working directory for test run: $(pwd)"
          echo "::debug::Listing test files before running:"
          find . -name "test_*.py" -o -name "*_test.py" | sort

          echo "::debug::Running pytest with json report"
          echo "Running tests on main branch..."
          python -m pytest -vv --json-report --json-report-file=main_results.json || true

          echo "::debug::Test run completed, checking if json results file exists"
          if [ -f main_results.json ]; then
            echo "::debug::JSON results file size: $(wc -c main_results.json)"
            echo "::debug::JSON results file first 200 characters:"
            head -c 200 main_results.json
            echo "Test results file successfully created for main branch"
          else
            echo "::debug::WARNING: main_results.json file was not created"
            echo "::warning::Failed to create test results file for main branch"
          fi
=======
          python -m pip install --upgrade pip
          pip install pytest pytest-json-report pytest-asyncio
          if [ -f requirements.txt ]; then pip install -r requirements.txt; fi

      - name: Run tests on main branch
        run: |
          python -m pytest -q --json-report --json-report-file=main_results.json || true
>>>>>>> 815e3249

      - name: Extract test results
        id: extract-results
        run: |
<<<<<<< HEAD
          set -x
          echo "::debug::Running Python script to extract test results"
          echo "Processing test results for main branch"

=======
>>>>>>> 815e3249
          python -c "
          import json
          import sys
          import os

<<<<<<< HEAD
          print('Debug: Starting test results extraction script for main branch')

          # Default values in case file doesn't exist or is invalid
          main_total = 0
          main_passed = 0
          main_percentage = 0

          try:
              print('Debug: Attempting to open main_results.json')
              with open('main_results.json') as f:
                  print('Debug: File opened successfully')
                  main_results = json.load(f)
                  print(f'Debug: JSON loaded successfully, keys: {list(main_results.keys())}')
                  print(f'Debug: Summary key structure: {main_results[\"summary\"] if \"summary\" in main_results else \"No summary key\"}')
              
              # Check for collection errors by looking at exitcode or error patterns
              if main_results.get('exitcode', 0) > 1:
                  print('Debug: Detected non-zero exitcode, likely a collection error')
                  # Let's see if we can extract the error message
                  if 'collectors' in main_results and main_results['collectors']:
                      print(f'Debug: Collection errors found: {main_results[\"collectors\"]}')
                  main_total = 0  # Explicitly set to 0 - no tests run when collection fails
                  main_passed = 0
              elif 'summary' in main_results and isinstance(main_results['summary'], dict):
                  # Normal case - extract data from summary
                  summary = main_results['summary']
                  main_total = summary.get('total', 0)
                  main_passed = summary.get('passed', 0)
                  print(f'Debug: Results extracted from summary - Total: {main_total}, Passed: {main_passed}')
              else:
                  print('Debug: No valid summary structure found')
              
              # Calculate percentage safely
              main_percentage = (main_passed / main_total * 100) if main_total > 0 else 0
              print(f'Debug: Pass percentage calculated: {main_percentage:.2f}%')
              
          except FileNotFoundError as e:
              print(f'Debug: File not found error: {e}')
          except KeyError as e:
              print(f'Debug: Missing key in results file: {e}')
              if 'main_results' in locals():
                  print(f'Debug: Available keys: {list(main_results.keys())}')
                  if 'summary' in main_results:
                      print(f'Debug: Summary structure: {main_results[\"summary\"]}')
          except Exception as e:
              print(f'Debug: Error processing results: {e}')
              import traceback
              print(f'Debug: Full exception: {traceback.format_exc()}')
=======
          with open('main_results.json') as f:
              main_results = json.load(f)

          main_total = main_results['summary']['total']
          main_passed = main_results['summary']['passed']
          main_percentage = (main_passed / main_total * 100) if main_total > 0 else 0
>>>>>>> 815e3249

          print(f'Total tests: {main_total}')
          print(f'Passed tests: {main_passed}')
          print(f'Pass percentage: {main_percentage:.2f}%')

          # Set outputs for GitHub Actions
<<<<<<< HEAD
          print('Debug: Writing results to GITHUB_OUTPUT')
=======
>>>>>>> 815e3249
          with open(os.environ['GITHUB_OUTPUT'], 'a') as f:
              f.write(f'total={main_total}\\n')
              f.write(f'passed={main_passed}\\n')
              f.write(f'percentage={main_percentage:.2f}\\n')
<<<<<<< HEAD

          print('Debug: Results extraction completed')
          "

          echo "::debug::GITHUB_OUTPUT file content:"
          cat $GITHUB_OUTPUT
          echo "Main branch test results processed: ${{ steps.extract-results.outputs.passed }}/${{ steps.extract-results.outputs.total }} tests passed (${{ steps.extract-results.outputs.percentage }}%)"

=======
          "

>>>>>>> 815e3249
  compare-results:
    needs: [test-pr-branch, test-main-branch]
    runs-on: ubuntu-latest

    steps:
<<<<<<< HEAD
      - name: Install bc
        run: |
          set -x
          echo "::debug::Installing bc package for numeric comparison"
          sudo apt-get update -y
          sudo apt-get install -y bc

      - name: Check for collection errors
        run: |
          set -x
          echo "::debug::Retrieving collection error status information"
          PR_COLLECTION_ERRORS="${{ needs.test-pr-branch.outputs.collection_errors }}"
          PR_NO_TESTS="${{ needs.test-pr-branch.outputs.no_tests_found }}"
          PR_ERROR_TYPE="${{ needs.test-pr-branch.outputs.error_type }}"
          PR_ERROR_DETAILS="${{ needs.test-pr-branch.outputs.error_details }}"
          MAIN_COLLECTION_ERRORS="${{ needs.test-main-branch.outputs.collection_errors }}"

          echo "::debug::PR branch collection errors: $PR_COLLECTION_ERRORS"
          echo "::debug::PR branch no tests found: $PR_NO_TESTS"
          echo "::debug::PR branch error type: $PR_ERROR_TYPE"
          echo "::debug::Main branch collection errors: $MAIN_COLLECTION_ERRORS"

          # Distinct error handling for PR branch
          if [[ "$PR_COLLECTION_ERRORS" == "true" ]]; then
            echo "::debug::PR branch has discovery errors, failing workflow"
            echo "::error::Test discovery errors in PR branch: $PR_ERROR_TYPE"
            echo "::error::$PR_ERROR_DETAILS"
            echo "❌ PR branch has test discovery errors. Python modules could not be imported correctly."
            exit 1
          fi

          if [[ "$PR_NO_TESTS" == "true" ]]; then
            echo "::debug::PR branch has no tests, failing workflow"
            echo "::error::No tests were found in the PR branch"
            echo "❌ PR branch has no tests detected. Please add test files that match pytest's discovery pattern."
            exit 1
          fi

          # Warning for main branch issues (not a failure)
          if [[ "$MAIN_COLLECTION_ERRORS" == "true" ]]; then
            echo "::debug::Main branch has discovery errors, displaying warning"
            echo "⚠️ Main branch has test discovery errors. Tests will still be compared but results may not be accurate."
          fi

          if [[ "${{ needs.test-main-branch.outputs.no_tests_found }}" == "true" ]]; then
            echo "::debug::Main branch has no tests, displaying warning"
            echo "⚠️ Main branch has no tests detected. PR branch tests will still be evaluated."
          fi

      - name: Compare test results
        run: |
          set -x
          echo "::debug::Starting detailed test results comparison"

          # Print all input values for debugging
          echo "::debug::Main branch total: ${{ needs.test-main-branch.outputs.total }}"
          echo "::debug::Main branch passed: ${{ needs.test-main-branch.outputs.passed }}"
          echo "::debug::Main branch percentage: ${{ needs.test-main-branch.outputs.percentage }}"
          echo "::debug::PR branch total: ${{ needs.test-pr-branch.outputs.total }}"
          echo "::debug::PR branch passed: ${{ needs.test-pr-branch.outputs.passed }}"
          echo "::debug::PR branch percentage: ${{ needs.test-pr-branch.outputs.percentage }}"

          echo "Test Results Summary:"
          echo "Main branch: ${{ needs.test-main-branch.outputs.passed }}/${{ needs.test-main-branch.outputs.total }} tests passed (${{ needs.test-main-branch.outputs.percentage }}%)"
          echo "PR branch: ${{ needs.test-pr-branch.outputs.passed }}/${{ needs.test-pr-branch.outputs.total }} tests passed (${{ needs.test-pr-branch.outputs.percentage }}%)"

          echo "::debug::Checking if PR branch has tests"
          if [[ "${{ needs.test-pr-branch.outputs.total }}" == "0" ]]; then
            echo "::debug::PR branch has no tests, failing workflow"
            echo "::error::No tests were found in the PR branch"
            echo "❌ PR branch has no tests detected. Please add test files that match pytest's discovery pattern."
            exit 1
          fi

          echo "::debug::Converting string outputs to variables for comparison"
=======
      - name: Compare test results
        run: |
          echo "Main branch: ${{ needs.test-main-branch.outputs.passed }}/${{ needs.test-main-branch.outputs.total }} tests passed (${{ needs.test-main-branch.outputs.percentage }}%)"
          echo "PR branch: ${{ needs.test-pr-branch.outputs.passed }}/${{ needs.test-pr-branch.outputs.total }} tests passed (${{ needs.test-pr-branch.outputs.percentage }}%)"

          # Convert string outputs to numbers for comparison
>>>>>>> 815e3249
          PR_PASSED=${{ needs.test-pr-branch.outputs.passed }}
          MAIN_PASSED=${{ needs.test-main-branch.outputs.passed }}
          PR_PERCENTAGE=${{ needs.test-pr-branch.outputs.percentage }}
          MAIN_PERCENTAGE=${{ needs.test-main-branch.outputs.percentage }}
<<<<<<< HEAD
          PR_TOTAL=${{ needs.test-pr-branch.outputs.total }}
          MAIN_TOTAL=${{ needs.test-main-branch.outputs.total }}

          echo "::debug::PR_PASSED=$PR_PASSED"
          echo "::debug::MAIN_PASSED=$MAIN_PASSED"
          echo "::debug::PR_PERCENTAGE=$PR_PERCENTAGE"
          echo "::debug::MAIN_PERCENTAGE=$MAIN_PERCENTAGE"
          echo "::debug::PR_TOTAL=$PR_TOTAL"
          echo "::debug::MAIN_TOTAL=$MAIN_TOTAL"

          # Handle case where main has no tests
          if [[ "$MAIN_TOTAL" == "0" ]]; then
            echo "::debug::Main branch has no tests, checking PR branch tests only"
            if [[ "$PR_PERCENTAGE" == "100.00" ]]; then
              echo "✅ All tests in PR branch passed (main branch has no tests)"
              exit 0
            else
              echo "❌ PR branch tests are not passing 100%"
              echo "  - Pass percentage: $PR_PERCENTAGE%"
              exit 1
            fi
          fi

          echo "::debug::Performing comparison with bc"
          echo "::debug::Comparing passed tests: $(echo "$PR_PASSED >= $MAIN_PASSED" | bc -l)"
          echo "::debug::Comparing pass percentage: $(echo "$PR_PERCENTAGE >= $MAIN_PERCENTAGE" | bc -l)"

          if (( $(echo "$PR_PASSED >= $MAIN_PASSED" | bc -l) )) && (( $(echo "$PR_PERCENTAGE >= $MAIN_PERCENTAGE" | bc -l) )); then
            echo "::debug::PR branch has equal or better results"
            echo "✅ PR branch has equal or better test results than main branch"
            
            # Additional verbose information about improvement
            if (( $(echo "$PR_PASSED > $MAIN_PASSED" | bc -l) )); then
              IMPROVEMENT=$(( $PR_PASSED - $MAIN_PASSED ))
              echo "  - Improvement: $IMPROVEMENT more passing tests than main branch"
            fi
            
            if (( $(echo "$PR_PERCENTAGE > $MAIN_PERCENTAGE" | bc -l) )); then
              PERCENTAGE_IMPROVEMENT=$(echo "$PR_PERCENTAGE - $MAIN_PERCENTAGE" | bc -l)
              echo "  - Percentage improvement: +${PERCENTAGE_IMPROVEMENT}% compared to main branch"
            fi
            
            exit 0
          else
            echo "::debug::PR branch has worse results"
            echo "❌ PR branch has worse test results than main branch"
            echo "  - Passed tests: $PR_PASSED vs $MAIN_PASSED on main"
            echo "  - Pass percentage: $PR_PERCENTAGE% vs $MAIN_PERCENTAGE% on main"
            
            # Calculate regression metrics
            if (( $(echo "$PR_PASSED < $MAIN_PASSED" | bc -l) )); then
              REGRESSION=$(( $MAIN_PASSED - $PR_PASSED ))
              echo "  - Regression: $REGRESSION fewer passing tests than main branch"
            fi
            
            if (( $(echo "$PR_PERCENTAGE < $MAIN_PERCENTAGE" | bc -l) )); then
              PERCENTAGE_REGRESSION=$(echo "$MAIN_PERCENTAGE - $PR_PERCENTAGE" | bc -l)
              echo "  - Percentage regression: -${PERCENTAGE_REGRESSION}% compared to main branch"
            fi
            
=======

          if (( $(echo "$PR_PASSED >= $MAIN_PASSED" | bc -l) )) && (( $(echo "$PR_PERCENTAGE >= $MAIN_PERCENTAGE" | bc -l) )); then
            echo "✅ PR branch has equal or better test results than main branch"
            exit 0
          else
            echo "❌ PR branch has worse test results than main branch"
            echo "  - Passed tests: $PR_PASSED vs $MAIN_PASSED on main"
            echo "  - Pass percentage: $PR_PERCENTAGE% vs $MAIN_PERCENTAGE% on main"
>>>>>>> 815e3249
            exit 1
          fi<|MERGE_RESOLUTION|>--- conflicted
+++ resolved
@@ -1,32 +1,21 @@
-<<<<<<< HEAD
-name: Run and Compare Python Tests
-=======
 name: Compare Pytest Results
->>>>>>> 815e3249
 
 on:
   workflow_call:
   pull_request:
     branches:
       - dev
-<<<<<<< HEAD
 jobs:
   lint:
     uses: ./.github/workflows/test-lint.yml
 
   test-pr-branch:
     needs: lint
-=======
-
-jobs:
-  test-pr-branch:
->>>>>>> 815e3249
     runs-on: ubuntu-latest
     outputs:
       total: ${{ steps.extract-results.outputs.total }}
       passed: ${{ steps.extract-results.outputs.passed }}
       percentage: ${{ steps.extract-results.outputs.percentage }}
-<<<<<<< HEAD
       collection_errors: ${{ steps.check-collection.outputs.has_collection_errors }}
       no_tests_found: ${{ steps.check-collection.outputs.no_tests_found }}
       has_errors: ${{ steps.check-collection.outputs.has_errors }}
@@ -39,21 +28,11 @@
 
       - name: Set up Python
         uses: actions/setup-python@v5.3.0
-=======
-
-    steps:
-      - name: Checkout PR Branch
-        uses: actions/checkout@v3
-
-      - name: Set up Python
-        uses: actions/setup-python@v4
->>>>>>> 815e3249
         with:
           python-version: "3.10"
 
       - name: Install dependencies
         run: |
-<<<<<<< HEAD
           set -x
           echo "::debug::Upgrading pip with verbose output"
           python -m pip install --upgrade pip -v
@@ -191,35 +170,21 @@
             echo "::debug::WARNING: pr_results.json file was not created"
             echo "::error::Failed to create test results file for PR branch"
           fi
-=======
-          python -m pip install --upgrade pip
-          pip install pytest pytest-json-report pytest-asyncio
-          if [ -f requirements.txt ]; then pip install -r requirements.txt; fi
-
-      - name: Run tests on PR Branch
-        run: |
-          python -m pytest -q --json-report --json-report-file=pr_results.json || true
->>>>>>> 815e3249
 
       - name: Extract test results
         id: extract-results
         run: |
-<<<<<<< HEAD
           set -x
           echo "::debug::Current branch: $(git rev-parse --abbrev-ref HEAD)"
           echo "PR_BRANCH=$(git rev-parse --abbrev-ref HEAD)" >> $GITHUB_ENV
           echo "Processing test results for PR branch: $PR_BRANCH"
 
           echo "::debug::Running Python script to extract test results"
-=======
-          echo "PR_BRANCH=$(git rev-parse --abbrev-ref HEAD)" >> $GITHUB_ENV
->>>>>>> 815e3249
           python -c "
           import json
           import sys
           import os
 
-<<<<<<< HEAD
           print('Debug: Starting test results extraction script for PR branch')
 
           # Default values in case file doesn't exist or is invalid
@@ -268,29 +233,17 @@
               print(f'Debug: Error processing results: {e}')
               import traceback
               print(f'Debug: Full exception: {traceback.format_exc()}')
-=======
-          with open('pr_results.json') as f:
-              pr_results = json.load(f)
-
-          pr_total = pr_results['summary']['total']
-          pr_passed = pr_results['summary']['passed']
-          pr_percentage = (pr_passed / pr_total * 100) if pr_total > 0 else 0
->>>>>>> 815e3249
 
           print(f'Total tests: {pr_total}')
           print(f'Passed tests: {pr_passed}')
           print(f'Pass percentage: {pr_percentage:.2f}%')
 
           # Set outputs for GitHub Actions
-<<<<<<< HEAD
           print('Debug: Writing results to GITHUB_OUTPUT')
-=======
->>>>>>> 815e3249
           with open(os.environ['GITHUB_OUTPUT'], 'a') as f:
               f.write(f'total={pr_total}\\n')
               f.write(f'passed={pr_passed}\\n')
               f.write(f'percentage={pr_percentage:.2f}\\n')
-<<<<<<< HEAD
 
           print('Debug: Results extraction completed')
           "
@@ -301,17 +254,11 @@
 
   test-main-branch:
     needs: lint
-=======
-          "
-
-  test-main-branch:
->>>>>>> 815e3249
     runs-on: ubuntu-latest
     outputs:
       total: ${{ steps.extract-results.outputs.total }}
       passed: ${{ steps.extract-results.outputs.passed }}
       percentage: ${{ steps.extract-results.outputs.percentage }}
-<<<<<<< HEAD
       collection_errors: ${{ steps.check-collection.outputs.has_collection_errors }}
       no_tests_found: ${{ steps.check-collection.outputs.no_tests_found }}
       has_errors: ${{ steps.check-collection.outputs.has_errors }}
@@ -321,27 +268,16 @@
     steps:
       - name: Checkout main branch
         uses: actions/checkout@v4.2.2
-=======
-
-    steps:
-      - name: Checkout main branch
-        uses: actions/checkout@v3
->>>>>>> 815e3249
         with:
           ref: main
 
       - name: Set up Python
-<<<<<<< HEAD
         uses: actions/setup-python@v5.3.0
-=======
-        uses: actions/setup-python@v4
->>>>>>> 815e3249
         with:
           python-version: "3.10"
 
       - name: Install dependencies
         run: |
-<<<<<<< HEAD
           set -x
           echo "::debug::Upgrading pip with verbose output"
           python -m pip install --upgrade pip -v
@@ -479,32 +415,19 @@
             echo "::debug::WARNING: main_results.json file was not created"
             echo "::warning::Failed to create test results file for main branch"
           fi
-=======
-          python -m pip install --upgrade pip
-          pip install pytest pytest-json-report pytest-asyncio
-          if [ -f requirements.txt ]; then pip install -r requirements.txt; fi
-
-      - name: Run tests on main branch
-        run: |
-          python -m pytest -q --json-report --json-report-file=main_results.json || true
->>>>>>> 815e3249
 
       - name: Extract test results
         id: extract-results
         run: |
-<<<<<<< HEAD
           set -x
           echo "::debug::Running Python script to extract test results"
           echo "Processing test results for main branch"
 
-=======
->>>>>>> 815e3249
           python -c "
           import json
           import sys
           import os
 
-<<<<<<< HEAD
           print('Debug: Starting test results extraction script for main branch')
 
           # Default values in case file doesn't exist or is invalid
@@ -553,29 +476,17 @@
               print(f'Debug: Error processing results: {e}')
               import traceback
               print(f'Debug: Full exception: {traceback.format_exc()}')
-=======
-          with open('main_results.json') as f:
-              main_results = json.load(f)
-
-          main_total = main_results['summary']['total']
-          main_passed = main_results['summary']['passed']
-          main_percentage = (main_passed / main_total * 100) if main_total > 0 else 0
->>>>>>> 815e3249
 
           print(f'Total tests: {main_total}')
           print(f'Passed tests: {main_passed}')
           print(f'Pass percentage: {main_percentage:.2f}%')
 
           # Set outputs for GitHub Actions
-<<<<<<< HEAD
           print('Debug: Writing results to GITHUB_OUTPUT')
-=======
->>>>>>> 815e3249
           with open(os.environ['GITHUB_OUTPUT'], 'a') as f:
               f.write(f'total={main_total}\\n')
               f.write(f'passed={main_passed}\\n')
               f.write(f'percentage={main_percentage:.2f}\\n')
-<<<<<<< HEAD
 
           print('Debug: Results extraction completed')
           "
@@ -584,16 +495,11 @@
           cat $GITHUB_OUTPUT
           echo "Main branch test results processed: ${{ steps.extract-results.outputs.passed }}/${{ steps.extract-results.outputs.total }} tests passed (${{ steps.extract-results.outputs.percentage }}%)"
 
-=======
-          "
-
->>>>>>> 815e3249
   compare-results:
     needs: [test-pr-branch, test-main-branch]
     runs-on: ubuntu-latest
 
     steps:
-<<<<<<< HEAD
       - name: Install bc
         run: |
           set -x
@@ -669,19 +575,10 @@
           fi
 
           echo "::debug::Converting string outputs to variables for comparison"
-=======
-      - name: Compare test results
-        run: |
-          echo "Main branch: ${{ needs.test-main-branch.outputs.passed }}/${{ needs.test-main-branch.outputs.total }} tests passed (${{ needs.test-main-branch.outputs.percentage }}%)"
-          echo "PR branch: ${{ needs.test-pr-branch.outputs.passed }}/${{ needs.test-pr-branch.outputs.total }} tests passed (${{ needs.test-pr-branch.outputs.percentage }}%)"
-
-          # Convert string outputs to numbers for comparison
->>>>>>> 815e3249
           PR_PASSED=${{ needs.test-pr-branch.outputs.passed }}
           MAIN_PASSED=${{ needs.test-main-branch.outputs.passed }}
           PR_PERCENTAGE=${{ needs.test-pr-branch.outputs.percentage }}
           MAIN_PERCENTAGE=${{ needs.test-main-branch.outputs.percentage }}
-<<<<<<< HEAD
           PR_TOTAL=${{ needs.test-pr-branch.outputs.total }}
           MAIN_TOTAL=${{ needs.test-main-branch.outputs.total }}
 
@@ -742,15 +639,5 @@
               echo "  - Percentage regression: -${PERCENTAGE_REGRESSION}% compared to main branch"
             fi
             
-=======
-
-          if (( $(echo "$PR_PASSED >= $MAIN_PASSED" | bc -l) )) && (( $(echo "$PR_PERCENTAGE >= $MAIN_PERCENTAGE" | bc -l) )); then
-            echo "✅ PR branch has equal or better test results than main branch"
-            exit 0
-          else
-            echo "❌ PR branch has worse test results than main branch"
-            echo "  - Passed tests: $PR_PASSED vs $MAIN_PASSED on main"
-            echo "  - Pass percentage: $PR_PERCENTAGE% vs $MAIN_PERCENTAGE% on main"
->>>>>>> 815e3249
             exit 1
           fi